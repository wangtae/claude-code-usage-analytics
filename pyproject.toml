--- conflicted
+++ resolved
@@ -1,10 +1,6 @@
 [project]
 name = "claude-code-usage-analytics"
-<<<<<<< HEAD
-version = "1.4.3"
-=======
 version = "1.4.4"
->>>>>>> 2ece6e8f
 description = "Claude Code usage analytics with multi-device support via OneDrive synchronization"
 readme = "README.md"
 requires-python = ">=3.10"
