--- conflicted
+++ resolved
@@ -134,11 +134,7 @@
 
 ### 7. Heatmap Mode - Activity Patterns
 
-<<<<<<< HEAD
-![Heatmap View](docs/images/07_heatmap.png?1)
-=======
 ![Heatmap Mode](docs/images/07-heatmap-mode.gif)
->>>>>>> 678c619a
 
 **Key Features:**
 - GitHub-style contribution graph
@@ -152,11 +148,7 @@
 
 ### 8. Devices Mode - Multi-PC Statistics
 
-<<<<<<< HEAD
-![Devices View](docs/images/08_devices.png?2)
-=======
 ![Devices Mode](docs/images/08-devices-mode.gif)
->>>>>>> 678c619a
 
 **Key Features:**
 - Per-machine usage breakdown
